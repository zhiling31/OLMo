--- conflicted
+++ resolved
@@ -185,7 +185,6 @@
 2023-03-28 22:42:47,602 INFO Finished verifying format of file s3://ai2-llm/pretraining-data/sources/common-crawl/v0/documents/mined_split/2021-49/0000/af_all.json.gz
 ```
 
-<<<<<<< HEAD
 A bad outcome would be something like:
 ```python
 python pretrain_data/api.py --source s2 --version v2_hard_dedup
@@ -206,10 +205,4 @@
 KeyError: 'source'
 ```
 
-The issue in this case is probably the JSON schema uploaded doesn't adhere to the data contract specified above.
-=======
-1. Where should "shared" utilities live? What are they?
-2. Shared dependencies or treat each source as own project?
-3. Comfortable pushing directly, or pull requests w/ reviews? Who approving?
-4. Keeping developer logs. GitHub likely better than Google Docs. Maybe define a minimal convention/cadence for this? Can be rough.
->>>>>>> c4486727
+The issue in this case is probably the JSON schema uploaded doesn't adhere to the data contract specified above.