"""
Adapted from
[MosaiclML](https://github.com/mosaicml/examples.git) and
[minGPT](https://github.com/karpathy/minGPT.git)
"""

from __future__ import annotations

import logging
import math
from abc import abstractmethod
from collections.abc import MutableMapping
from functools import partial
from typing import Callable, Dict, List, NamedTuple, Optional, Sequence, Tuple, cast

import torch
import torch.backends.cuda
import torch.nn as nn
import torch.nn.functional as F
from torch import einsum

from .aliases import PathOrStr
from .beam_search import BeamSearch, Constraint, FinalSequenceScorer, Sampler
from .config import (
    ActivationType,
    BlockType,
    CheckpointType,
    FSDPWrapStrategy,
    LayerNormType,
    ModelConfig,
)
from .exceptions import OlmoConfigurationError
from .initialization import init_weights
from .util import ensure_finite_

__all__ = [
    "LayerNormBase",
    "LayerNorm",
    "RMSLayerNorm",
    "AMDLayerNorm",
    "RotaryEmbedding",
    "Activation",
    "GELU",
    "ReLU",
    "SwiGLU",
    "OlmoBlock",
    "OlmoSequentialBlock",
    "OlmoParallelBlock",
    "Olmo",
    "OlmoOutput",
    "OlmoGenerateOutput",
]


log = logging.getLogger(__name__)


class BufferCache(dict, MutableMapping[str, torch.Tensor]):
    """
    Cache for attention biases and other things that would normally be stored as buffers.
    We avoid using buffers because we've run into various issues doing so with FSDP.
    In general it appears the way FSDP handles buffers is not well-defined.
    It doesn't shard them but apparently it does synchronize them across processes, which we want to avoid
    since (A) it isn't necessary, and (B) we sometimes have `-inf` in these biases which might get turned into
    NaNs when they're synchronized due to casting or some other issue.
    """


def _non_meta_init_device(config: ModelConfig) -> torch.device:
    if config.init_device is not None and config.init_device != "meta":
        return torch.device(config.init_device)
    else:
        return torch.device("cuda" if torch.cuda.is_available() else "cpu")


class Dropout(nn.Dropout):
    def forward(self, input: torch.Tensor) -> torch.Tensor:
        if self.p == 0.0:
            return input
        else:
            return F.dropout(input, self.p, self.training, self.inplace)


class LayerNormBase(nn.Module):
    def __init__(
        self,
        config: ModelConfig,
        *,
        size: Optional[int] = None,
        elementwise_affine: Optional[bool] = True,
        eps: float = 1e-05,
    ):
        super().__init__()
        self.config = config
        self.eps = eps
        self.normalized_shape = (size or config.d_model,)
        if elementwise_affine is None:
            elementwise_affine = self.config.layer_norm_with_affine
        if elementwise_affine:
            self.weight = nn.Parameter(torch.ones(self.normalized_shape, device=config.init_device))
            use_bias = self.config.bias_for_layer_norm
            if use_bias is None:
                use_bias = self.config.include_bias
            if use_bias:
                self.bias = nn.Parameter(torch.zeros(self.normalized_shape, device=config.init_device))
            else:
                self.register_parameter("bias", None)
        else:
            self.register_parameter("bias", None)
            self.register_parameter("weight", None)

    @abstractmethod
    def forward(self, x: torch.Tensor) -> torch.Tensor:
        raise NotImplementedError

    @classmethod
    def build(cls, config: ModelConfig, size: Optional[int] = None, **kwargs) -> LayerNormBase:
        if config.layer_norm_type == LayerNormType.default:
            return LayerNorm(config, size=size, low_precision=False, **kwargs)
        elif config.layer_norm_type == LayerNormType.low_precision:
            return LayerNorm(config, size=size, low_precision=True, **kwargs)
        elif config.layer_norm_type == LayerNormType.rms:
            return RMSLayerNorm(config, size=size, low_precision=False, **kwargs)
        elif config.layer_norm_type == LayerNormType.low_precision_rms:
            return RMSLayerNorm(config, size=size, low_precision=True, **kwargs)
        elif config.layer_norm_type == LayerNormType.amd_compatible:
            return AMDLayerNorm(config, size=size, **kwargs)
        else:
            raise NotImplementedError(f"Not sure how to handle '{config.layer_norm_type}' LayerNorm type")

    def _cast_if_autocast_enabled(self, tensor: torch.Tensor, dtype: Optional[torch.dtype] = None) -> torch.Tensor:
        # NOTE: `is_autocast_enabled()` only checks for CUDA autocast, so we use the separate function
        # `is_autocast_cpu_enabled()` for CPU autocast.
        # See https://github.com/pytorch/pytorch/issues/110966.
        if tensor.device.type == "cuda" and torch.is_autocast_enabled():
            return tensor.to(dtype=dtype if dtype is not None else torch.get_autocast_gpu_dtype())
        elif tensor.device.type == "cpu" and torch.is_autocast_cpu_enabled():
            return tensor.to(dtype=dtype if dtype is not None else torch.get_autocast_cpu_dtype())
        else:
            return tensor

    def reset_parameters(self):
        if self.weight is not None:
            torch.nn.init.ones_(self.weight)  # type: ignore
        if self.bias is not None:
            torch.nn.init.zeros_(self.bias)  # type: ignore


class LayerNorm(LayerNormBase):
    """
    The default :class:`LayerNorm` implementation which can optionally run in low precision.
    """

    def __init__(
        self,
        config: ModelConfig,
        size: Optional[int] = None,
        low_precision: bool = False,
        elementwise_affine: Optional[bool] = None,
        eps: float = 1e-05,
    ):
        super().__init__(config, size=size, elementwise_affine=elementwise_affine, eps=eps)
        self.low_precision = low_precision

    def forward(self, x: torch.Tensor) -> torch.Tensor:
        if self.low_precision:
            module_device = x.device
            downcast_x = self._cast_if_autocast_enabled(x)
            downcast_weight = (
                self._cast_if_autocast_enabled(self.weight) if self.weight is not None else self.weight
            )
            downcast_bias = self._cast_if_autocast_enabled(self.bias) if self.bias is not None else self.bias
            with torch.autocast(enabled=False, device_type=module_device.type):
                return F.layer_norm(
                    downcast_x, self.normalized_shape, weight=downcast_weight, bias=downcast_bias, eps=self.eps
                )
        else:
            return F.layer_norm(x, self.normalized_shape, weight=self.weight, bias=self.bias, eps=self.eps)


class AMDLayerNorm(LayerNormBase):
    """
    LayerNorm implemented using PyTorch primitives.

    We do this to work around a bug in the PyTorch/ROCm implementation of layer norm that fails with a
    segfault when the bias is not present.
    """

    def __init__(
        self,
        config: ModelConfig,
        size: Optional[int] = None,
        elementwise_affine: Optional[bool] = None,
        eps: float = 1e-05,
    ):
        super().__init__(config, size=size, elementwise_affine=elementwise_affine, eps=eps)

    def forward(self, x: torch.Tensor) -> torch.Tensor:
        og_dtype = x.dtype
        x = self._cast_if_autocast_enabled(x, dtype=torch.float32)
        with torch.autocast(enabled=False, device_type=x.device.type):
            var, mean = torch.var_mean(x, dim=-1, correction=0, keepdim=True)
            var.add_(self.eps)
            var.rsqrt_()  # rsqrt should be more stable than 1/sqrt
            x = var * (x - mean)
            if self.weight is not None:
                x.mul_(self.weight)
            if self.bias is not None:
                x.add_(self.bias)
            return x.to(og_dtype)


class RMSLayerNorm(LayerNormBase):
    """
    RMS layer norm, a simplified :class:`LayerNorm` implementation that can optionally run
    in low-precision.
    """

    def __init__(
        self,
        config: ModelConfig,
        size: Optional[int] = None,
        low_precision: bool = False,
        elementwise_affine: Optional[bool] = None,
        eps: float = 1e-08,
    ):
        super().__init__(config, size=size, elementwise_affine=elementwise_affine, eps=eps)
        self.low_precision = low_precision

    def forward(self, x: torch.Tensor) -> torch.Tensor:
        if self.low_precision:
            module_device = x.device
            downcast_x = self._cast_if_autocast_enabled(x)
            downcast_weight = None if self.weight is None else self._cast_if_autocast_enabled(self.weight)
            downcast_bias = (
                None
                if self.bias is None
                else self._cast_if_autocast_enabled(self.bias)
                if self.config.include_bias
                else None
            )
            with torch.autocast(enabled=False, device_type=module_device.type):
                return self.rms_norm(downcast_x, downcast_weight, downcast_bias)
        else:
            return self.rms_norm(x, self.weight, self.bias if self.config.include_bias else None)

    def rms_norm(
        self, x: torch.Tensor, weight: Optional[torch.Tensor], bias: Optional[torch.Tensor]
    ) -> torch.Tensor:
        norm_x = x.norm(2, dim=-1, keepdim=True)

        rms_x = norm_x * self.normalized_shape[0] ** (-1.0 / 2)
        x_normed = x / (rms_x + self.eps)

        if weight is not None:
            if bias is not None:
                return weight * x_normed + self.bias
            else:
                return weight * x_normed
        else:
            return x_normed


class RotaryEmbedding(nn.Module):
    """
    [Rotary positional embeddings (RoPE)](https://arxiv.org/abs/2104.09864).
    """

    def __init__(self, config: ModelConfig, cache: BufferCache):
        super().__init__()
        self.config = config
        self.__cache = cache
        # Warm up cache.
        self.get_rotary_embedding(config.max_sequence_length, _non_meta_init_device(config))

    def get_rotary_embedding(self, seq_len: int, device: torch.device) -> Tuple[torch.Tensor, torch.Tensor]:
        if (
            (pos_sin := self.__cache.get("rope_pos_sin")) is not None
            and (pos_cos := self.__cache.get("rope_pos_cos")) is not None
            and pos_sin.shape[-2] >= seq_len
            and pos_cos.shape[-2] >= seq_len
        ):
            if pos_sin.device != device:
                pos_sin = pos_sin.to(device)
                self.__cache["rope_pos_sin"] = pos_sin
            if pos_cos.device != device:
                pos_cos = pos_cos.to(device)
                self.__cache["rope_pos_cos"] = pos_cos
            return pos_sin[:, :, :seq_len, :], pos_cos[:, :, :seq_len, :]

        with torch.autocast(device.type, enabled=False):
            dim = self.config.d_model // self.config.n_heads
            inv_freq = 1.0 / (10000 ** (torch.arange(0, dim, 2, device=device, dtype=torch.float) / dim))
            seq = torch.arange(seq_len, device=device, dtype=torch.float)
            freqs = einsum("i , j -> i j", seq, inv_freq)
            positions = torch.cat((freqs, freqs), dim=-1)
            pos_sin, pos_cos = positions.sin()[None, None, :, :], positions.cos()[None, None, :, :]
        self.__cache["rope_pos_sin"] = pos_sin
        self.__cache["rope_pos_cos"] = pos_cos
        return pos_sin, pos_cos

    def rotate_half(self, x: torch.Tensor) -> torch.Tensor:
        B, nh, T, hs = x.size()
        x = x.view(B, nh, T, 2, hs // 2)
        x1, x2 = x.unbind(dim=-2)
        return torch.cat((-x2, x1), dim=-1)

    def apply_rotary_pos_emb(self, pos_sin: torch.Tensor, pos_cos: torch.Tensor, t: torch.Tensor) -> torch.Tensor:
        out = (t * pos_cos) + (self.rotate_half(t) * pos_sin)
        return out.to(t.dtype)

    def forward(self, q: torch.Tensor, k: torch.Tensor) -> Tuple[torch.Tensor, torch.Tensor]:
        q_, k_ = q.float(), k.float()
        with torch.autocast(q.device.type, enabled=False):
            query_len, key_len = q_.shape[-2], k_.shape[-2]  # could be different if layer_past not None
            pos_sin, pos_cos = self.get_rotary_embedding(key_len, q_.device)
            q_ = self.apply_rotary_pos_emb(
                pos_sin[:, :, key_len - query_len : key_len, :],
                pos_cos[:, :, key_len - query_len : key_len, :],
                q_,
            )
            k_ = self.apply_rotary_pos_emb(pos_sin, pos_cos, k_)
        return q_.type_as(q), k_.type_as(k)


class Activation(nn.Module):
    def __init__(self, config: ModelConfig):
        super().__init__()
        self.config = config

    @abstractmethod
    def forward(self, x: torch.Tensor) -> torch.Tensor:
        raise NotImplementedError

    @property
    @abstractmethod
    def output_multiplier(self) -> float:
        raise NotImplementedError

    @classmethod
    def build(cls, config: ModelConfig) -> Activation:
        if config.activation_type == ActivationType.gelu:
            return cast(Activation, GELU(approximate="none"))
        elif config.activation_type == ActivationType.relu:
            return cast(Activation, ReLU(inplace=False))
        elif config.activation_type == ActivationType.swiglu:
            return SwiGLU(config)
        else:
            raise NotImplementedError(f"not sure how to handle activation type '{config.activation_type}'")


class GELU(nn.GELU):
    @property
    def output_multiplier(self) -> float:
        return 1.0


class ReLU(nn.ReLU):
    @property
    def output_multiplier(self) -> float:
        return 1.0


class SwiGLU(Activation):
    def forward(self, x: torch.Tensor) -> torch.Tensor:
        x, gate = x.chunk(2, dim=-1)
        return F.silu(gate) * x

    @property
    def output_multiplier(self) -> float:
        return 0.5


class OlmoBlock(nn.Module):
    """
    A base class for transformer block implementations.
    """

    def __init__(self, layer_id: int, config: ModelConfig, cache: BufferCache):
        super().__init__()
        self.layer_id = layer_id
        self.config = config
        self.hidden_size = (
            config.mlp_hidden_size if config.mlp_hidden_size is not None else config.mlp_ratio * config.d_model
        )
        self.__cache = cache
        assert config.d_model % config.n_heads == 0

        # Dropout.
        self.dropout = Dropout(config.residual_dropout)

        # Layer norms.
        self.k_norm: Optional[LayerNormBase] = None
        self.q_norm: Optional[LayerNormBase] = None
        if config.attention_layer_norm:
            self.k_norm = LayerNormBase.build(
                config,
                size=config.d_model // config.n_heads if config.multi_query_attention else None,
                elementwise_affine=config.attention_layer_norm_with_affine,
            )
            self.q_norm = LayerNormBase.build(config, elementwise_affine=config.attention_layer_norm_with_affine)

        # Activation function.
        self.act = Activation.build(config)
        assert (self.act.output_multiplier * self.hidden_size) % 1 == 0

        # Attention output projection.
        self.attn_out = nn.Linear(
            config.d_model, config.d_model, bias=config.include_bias, device=config.init_device
        )

        # Feed-forward output projection.
        self.ff_out = nn.Linear(
            int(self.act.output_multiplier * self.hidden_size),
            config.d_model,
            bias=config.include_bias,
            device=config.init_device,
        )
        self.ff_out._is_residual = True  # type: ignore

        # Rotary embeddings.
        if self.config.rope:
            self.rotary_emb = RotaryEmbedding(config, self.__cache)

    def reset_parameters(self):
        if self.k_norm is not None:
            self.k_norm.reset_parameters()
        if self.q_norm is not None:
            self.q_norm.reset_parameters()
        init_weights(
            self.config,
            self.attn_out,
            d=self.config.d_model,
            layer_id=self.layer_id,
        )
        init_weights(
            self.config,
            self.ff_out,
            d=self.ff_out.in_features,
            layer_id=self.layer_id,
        )

    @classmethod
    def _cast_attn_bias(cls, bias: torch.Tensor, input_dtype: torch.dtype) -> torch.Tensor:
        target_dtype = input_dtype
        # NOTE: `is_autocast_enabled()` only checks for CUDA autocast, so we use the separate function
        # `is_autocast_cpu_enabled()` for CPU autocast.
        # See https://github.com/pytorch/pytorch/issues/110966.
        if bias.device.type == "cuda" and torch.is_autocast_enabled():
            target_dtype = torch.get_autocast_gpu_dtype()
        elif bias.device.type == "cpu" and torch.is_autocast_cpu_enabled():
            target_dtype = torch.get_autocast_cpu_dtype()
        if bias.dtype != target_dtype:
            bias = bias.to(target_dtype)
            ensure_finite_(bias, check_neg_inf=True, check_pos_inf=False)
        return bias

    def attention(
        self,
        q: torch.Tensor,
        k: torch.Tensor,
        v: torch.Tensor,
        attention_bias: Optional[torch.Tensor] = None,
        layer_past: Optional[Tuple[torch.Tensor, torch.Tensor]] = None,
        use_cache: bool = False,
    ) -> Tuple[torch.Tensor, Optional[Tuple[torch.Tensor, torch.Tensor]]]:
        B, T, C = q.size()  # batch size, sequence length, d_model
        dtype = k.dtype

        # Optionally apply layer norm to keys and queries.
        if self.q_norm is not None and self.k_norm is not None:
            q = self.q_norm(q).to(dtype=dtype)
            k = self.k_norm(k).to(dtype=dtype)

        # Move head forward to be next to the batch dim.
        # shape: (B, nh, T, hs)
        q = q.view(B, T, self.config.n_heads, C // self.config.n_heads).transpose(1, 2)
        if self.config.multi_query_attention:
            # shape: (B, 1, T, hs)
            k = k.view(B, T, 1, C // self.config.n_heads).transpose(1, 2)
            # shape: (B, 1, T, hs)
            v = v.view(B, T, 1, C // self.config.n_heads).transpose(1, 2)
        else:
            # shape: (B, nh, T, hs)
            k = k.view(B, T, self.config.n_heads, C // self.config.n_heads).transpose(1, 2)
            # shape: (B, nh, T, hs)
            v = v.view(B, T, self.config.n_heads, C // self.config.n_heads).transpose(1, 2)

        if layer_past is not None:
            past_key, past_value = layer_past
            k = torch.cat((past_key, k), dim=-2)
            v = torch.cat((past_value, v), dim=-2)

        if use_cache:
            present = (k, v)
        else:
            present = None

        query_len, key_len = q.shape[-2], k.shape[-2]  # could be different if layer_past not None

        if self.config.rope:
            # Apply rotary embeddings.
            q, k = self.rotary_emb(q, k)

        if attention_bias is not None:
            # Resize and cast attention bias.
            # The current dtype of the attention bias might not match the dtype that the SDP attn function will
            # run in if AMP is enabled, and this can be a problem if some tokens are masked out due to padding
            # as down-casting the attention bias to the autocast precision will result in -infs, which will
            # cause the SDP attn function to produce NaNs.
            attention_bias = self._cast_attn_bias(
                attention_bias[:, :, key_len - query_len : key_len, :key_len], dtype
            )

        # Get the attention scores.
        # shape: (B, nh, T, hs)
        att = F.scaled_dot_product_attention(
            q,
            k,
            v,
            attn_mask=attention_bias,
            dropout_p=0.0 if not self.training else self.config.attention_dropout,
            is_causal=attention_bias is None,
        )

        # Re-assemble all head outputs side-by-side.
        att = att.transpose(1, 2).contiguous().view(B, T, C)

        # Apply output projection.
        return self.attn_out(att), present

    @abstractmethod
    def forward(
        self,
        x: torch.Tensor,
        attention_bias: Optional[torch.FloatTensor] = None,
        layer_past: Optional[Tuple[torch.Tensor, torch.Tensor]] = None,
        use_cache: bool = False,
    ) -> Tuple[torch.Tensor, Optional[Tuple[torch.Tensor, torch.Tensor]]]:
        raise NotImplementedError

    @classmethod
    def build(cls, layer_id: int, config: ModelConfig, cache: BufferCache) -> OlmoBlock:
        if config.block_type == BlockType.sequential:
            return OlmoSequentialBlock(layer_id, config, cache)
        elif config.block_type == BlockType.parallel:
            return OlmoParallelBlock(layer_id, config, cache)
        else:
            raise NotImplementedError(f"not sure how to handle block type '{config.block_type}'")


class OlmoSequentialBlock(OlmoBlock):
    """
    This is a typical transformer block where the output is computed as ``MLP(LN(x + Attention(LN(x))))``
    (plus another skip connection).
    """

    def __init__(self, layer_id: int, config: ModelConfig, cache: BufferCache):
        super().__init__(layer_id, config, cache)
        # Layer norms.
        self.attn_norm = LayerNorm.build(config)
        self.ff_norm = LayerNorm.build(config)
        # Attention input projection. Projects x -> (q, k, v)
        if config.multi_query_attention:
            self.fused_dims = (config.d_model, config.d_model // config.n_heads, config.d_model // config.n_heads)
        else:
            self.fused_dims = (config.d_model, config.d_model, config.d_model)
        self.att_proj = nn.Linear(
            config.d_model, sum(self.fused_dims), bias=config.include_bias, device=config.init_device
        )
        # Feed-forward input projection.
        self.ff_proj = nn.Linear(
            config.d_model, self.hidden_size, bias=config.include_bias, device=config.init_device
        )

    def reset_parameters(self):
        super().reset_parameters()
        self.attn_norm.reset_parameters()
        self.ff_norm.reset_parameters()
        # NOTE: the standard deviation for these weights does not depend on the layer.
        init_weights(self.config, self.att_proj, d=self.config.d_model, layer_id=None)
        init_weights(self.config, self.ff_proj, d=self.config.d_model, layer_id=None)

    def forward(
        self,
        x: torch.Tensor,
        attention_bias: Optional[torch.Tensor] = None,
        layer_past: Optional[Tuple[torch.Tensor, torch.Tensor]] = None,
        use_cache: bool = False,
    ) -> Tuple[torch.Tensor, Optional[Tuple[torch.Tensor, torch.Tensor]]]:
        # Get query, key, value projections.
        # shape:
        #  - for regular attn q, k, v: (batch_size, seq_len, d_model)
        #  - for multi-query attn q: (batch_size, seq_len, d_model)
        #                      k, v: (batch_size, seq_len, d_model // n_heads)
        q, k, v = self.att_proj(self.attn_norm(x)).split(self.fused_dims, dim=-1)

        # Get attention scores.
        att, cache = self.attention(q, k, v, attention_bias, layer_past=layer_past, use_cache=use_cache)

        # Add attention scores.
        # shape: (B, T, C)
        x = x + self.dropout(att)

        # Add feed-forward projection.
        # shape: (batch_size, seq_len, d_model)
        x = x + self.dropout(self.ff_out(self.act(self.ff_proj(self.ff_norm(x)))))

        return x, cache


class OlmoParallelBlock(OlmoBlock):
    """
    This is a transformer block where the output is computed as ``MLP(LN(x)) + Attention(LN(x))``
    as in the PaLM architecture, as opposed to the typical ``MLP(LN(x + Attention(LN(x))))``
    as in :class:`OlmoSequentialBlock` (ignoring some skip connections).

    The decoupling of the MLP and Attention functions allow us to fuse the separate input projections
    into a single linear layer to increase throughput. In this configuration it's also straight-forward
    to fuse the output projections, but we found that didn't help.
    """

    def __init__(self, layer_id: int, config: ModelConfig, cache: BufferCache):
        super().__init__(layer_id, config, cache)
        self.norm = LayerNorm.build(config)
        # Fused attention and feed-forward projection.
        # NOTE: we could also fuse the attention and feed-forward output projections
        # but we found that didn't help, possibly because of the overhead of joining the `att`
        # and `ff` activations together.
        # See https://github.com/allenai/LLM/pull/79 for details.
        if config.multi_query_attention:
            self.fused_dims = (
                config.d_model,
                config.d_model // config.n_heads,
                config.d_model // config.n_heads,
                self.hidden_size,
            )
        else:
            self.fused_dims = (config.d_model, config.d_model, config.d_model, self.hidden_size)
        self.fused_attn_ff_proj = nn.Linear(
            config.d_model, sum(self.fused_dims), bias=config.include_bias, device=config.init_device
        )

    def reset_parameters(self):
        super().reset_parameters()
        self.norm.reset_parameters()
        # NOTE: the standard deviation for these weights does not depend on the layer.
        init_weights(self.config, self.fused_attn_ff_proj, d=self.config.d_model, layer_id=None)

    def forward(
        self,
        x: torch.Tensor,
        attention_bias: Optional[torch.Tensor] = None,
        layer_past: Optional[Tuple[torch.Tensor, torch.Tensor]] = None,
        use_cache: bool = False,
    ) -> Tuple[torch.Tensor, Optional[Tuple[torch.Tensor, torch.Tensor]]]:
        # Get query, key, value, and feed-forward projections.
        # shape of q, k, v:
        #  - for regular attn q, k, v: (batch_size, seq_len, d_model)
        #  - for multi-query attn q: (batch_size, seq_len, d_model)
        #                      k, v: (batch_size, seq_len, d_model // n_heads)
        # shape of ff:      (batch_size, seq_len, hidden_size)
        q, k, v, ff = self.fused_attn_ff_proj(self.norm(x)).split(self.fused_dims, dim=-1)

        # Get attention scores.
        # shape: (B, T, C)
        att, cache = self.attention(q, k, v, attention_bias, layer_past=layer_past, use_cache=use_cache)

        # Apply output projections (and activation function) and sum the results.
        # We keep these projections separate because we found that we got better throughput this
        # way compared to fusing them.
        return x + self.dropout(self.ff_out(self.act(ff))) + self.dropout(att), cache


class OlmoOutput(NamedTuple):
    logits: torch.FloatTensor
    """
    A tensor of shape `(batch_size, seq_len, vocab_size)` representing the log probabilities
    for the next token *before* normalization via (log) softmax.
    """

    attn_key_values: Optional[List[Tuple[torch.Tensor, torch.Tensor]]]
    """
    Attention keys and values from each block.
    """


class OlmoGenerateOutput(NamedTuple):
    token_ids: torch.LongTensor
    """
    The generated token IDs, a tensor of shape `(batch_size, beam_size, max_steps)`.
    These do *not* include the original input IDs.
    """

    scores: torch.FloatTensor
    """
    The scores of the generated sequences, a tensor of shape `(batch_size, beam_size)`.
    """


class OlmoBlockGroup(nn.ModuleList):
    def forward(
        self,
        x: torch.Tensor,
        attention_bias: Optional[torch.FloatTensor] = None,
        layers_past: Optional[List[Tuple[torch.Tensor, torch.Tensor]]] = None,
        use_cache: bool = False,
    ) -> Tuple[torch.Tensor, Optional[List[Tuple[torch.Tensor, torch.Tensor]]]]:
        attn_key_values: Optional[List[Tuple[torch.Tensor, torch.Tensor]]] = [] if use_cache else None
        for block_idx, block in enumerate(self):
            layer_past = None if layers_past is None else layers_past[block_idx]
            x, cache = block(x, attention_bias=attention_bias, layer_past=layer_past, use_cache=use_cache)
            if attn_key_values is not None:
                assert cache is not None
                attn_key_values.append(cache)
        return x, attn_key_values

    def reset_parameters(self):
        for block in self:
            block.reset_parameters()


def causal_attention_bias(seq_len: int, device: torch.device) -> torch.FloatTensor:
    att_bias = torch.triu(
        torch.ones(seq_len, seq_len, device=device, dtype=torch.float),
        diagonal=1,
    )
    att_bias.masked_fill_(att_bias == 1, torch.finfo(att_bias.dtype).min)
    return att_bias.view(1, 1, seq_len, seq_len)  # type: ignore


def alibi_attention_bias(seq_len: int, config: ModelConfig, device: torch.device) -> torch.FloatTensor:
    alibi_bias = torch.arange(1 - seq_len, 1, dtype=torch.float, device=device).view(1, 1, 1, seq_len)

    # shape: (1, 1, seq_len, seq_len)
    alibi_bias = alibi_bias - torch.arange(1 - seq_len, 1, dtype=torch.float, device=device).view(1, 1, seq_len, 1)
    alibi_bias.abs_().mul_(-1)

    # shape: (n_heads,)
    m = torch.arange(1, config.n_heads + 1, dtype=torch.float, device=device)
    m.mul_(config.alibi_bias_max / config.n_heads)

    # shape: (1, n_heads, seq_len, seq_len)
    return alibi_bias * (1.0 / (2 ** m.view(1, config.n_heads, 1, 1)))  # type: ignore


class Olmo(nn.Module):
    def __init__(self, config: ModelConfig, init_params: bool = True):
        super().__init__()
        self.config = config
        self.__cache = BufferCache()

        # Validate config.
        if self.config.alibi and self.config.flash_attention:
            raise OlmoConfigurationError("ALiBi is currently not supported with FlashAttention")

        if self.config.alibi and self.config.rope:
            raise OlmoConfigurationError("ALiBi and RoPE are mutually exclusive")

        if self.config.embedding_size is not None and self.config.embedding_size != self.config.vocab_size:
            if self.config.embedding_size < self.config.vocab_size:
                raise OlmoConfigurationError("embedding size should be at least as big as vocab size")
            elif self.config.embedding_size % 128 != 0:
                import warnings

                warnings.warn(
                    "Embedding size is not a multiple of 128! This could hurt throughput performance.", UserWarning
                )

<<<<<<< HEAD
        self.__activation_checkpoint_fn: Callable = Olmo.pass_through_fn
=======
        if not (
            0 < self.config.block_group_size <= self.config.n_layers
            and self.config.n_layers % self.config.block_group_size == 0
        ):
            raise OlmoConfigurationError("n layers must be divisible by block group size")
>>>>>>> 558102ef

        torch.backends.cuda.enable_flash_sdp(self.config.flash_attention)
        torch.backends.cuda.enable_mem_efficient_sdp(False)  # this is super slow so make sure torch won't use it

        self.transformer = nn.ModuleDict(
            dict(
                wte=nn.Embedding(
                    config.embedding_size or config.vocab_size, config.d_model, device=config.init_device
                ),
                emb_drop=Dropout(config.embedding_dropout),
                ln_f=LayerNorm.build(config),
            )
        )

        blocks = [OlmoBlock.build(i, config, self.__cache) for i in range(config.n_layers)]
        if self.config.block_group_size > 1:
            block_groups = [
                OlmoBlockGroup(blocks[i : i + config.block_group_size])
                for i in range(0, config.n_layers, config.block_group_size)
            ]
            self.transformer.update({"block_groups": nn.ModuleList(block_groups)})
        else:
            self.transformer.update({"blocks": nn.ModuleList(blocks)})

        if not (self.config.alibi or self.config.rope):
            self.transformer.update(
                {"wpe": nn.Embedding(config.max_sequence_length, config.d_model, device=config.init_device)}
            )
        if not config.weight_tying:
            self.transformer.update(
                {
                    "ff_out": nn.Linear(
                        config.d_model,
                        config.embedding_size or config.vocab_size,
                        bias=config.include_bias,
                        device=config.init_device,
                    )
                }
            )
        # When `init_device="meta"` FSDP will call `reset_parameters()` to initialize weights.
        if init_params and self.config.init_device != "meta":
            self.reset_parameters()
        self.__num_fwd_flops: Optional[int] = None

        # Warm up cache.
        if self.config.alibi:
            self.get_causal_attention_bias(config.max_sequence_length, _non_meta_init_device(config))
            self.get_alibi_attention_bias(config.max_sequence_length, _non_meta_init_device(config))

    @staticmethod
    def pass_through_fn(fn, *args, **kwargs):
        return fn(*args, **kwargs)

    def enable_activation_checkpointing(self, enable: bool = True):
        if enable:
            preserve_rng_state = (
                (self.config.attention_dropout == 0.0)
                and (self.config.embedding_dropout == 0.0)
                and (self.config.residual_dropout == 0.0)
            )
            from torch.utils.checkpoint import checkpoint

            self.__activation_checkpoint_fn = partial(
                checkpoint,
                preserve_rng_state=preserve_rng_state,
                use_reentrant=False,
            )
        else:
            self.__activation_checkpoint_fn = Olmo.pass_through_fn

    @property
    def device(self) -> torch.device:
        device: torch.device = self.transformer.wte.weight.device  # type: ignore
        if device.type == "meta":
            return _non_meta_init_device(self.config)
        else:
            return device

    def reset_parameters(self):
        log.info("Initializing model parameters...")
        # Top-level embeddings / linear layers.
        init_weights(
            self.config,
            self.transformer.wte,  # type: ignore
            std_factor=(0.5 * math.sqrt(self.config.d_model)) if self.config.scale_logits else 1.0,
        )
        if hasattr(self.transformer, "wpe"):
            init_weights(self.config, self.transformer.wpe)  # type: ignore

        # Top-level layer norm.
        self.transformer.ln_f.reset_parameters()  # type: ignore

        # Output weights.
        if hasattr(self.transformer, "ff_out"):
            init_weights(self.config, self.transformer.ff_out)  # type: ignore

        # Let the blocks handle themselves.
        if self.config.block_group_size == 1:
            for block in self.transformer.blocks:
                block.reset_parameters()
        else:
            for block_group in self.transformer.block_groups:
                block_group.reset_parameters()

    def get_causal_attention_bias(self, seq_len: int, device: torch.device) -> torch.Tensor:
        if (causal_bias := self.__cache.get("causal_attention_bias")) is not None and causal_bias.shape[
            -1
        ] >= seq_len:
            if causal_bias.device != device:
                causal_bias = causal_bias.to(device)
                self.__cache["causal_attention_bias"] = causal_bias
            return causal_bias
        with torch.autocast(device.type, enabled=False):
            causal_bias = causal_attention_bias(seq_len, device)
        self.__cache["causal_attention_bias"] = causal_bias
        return causal_bias

    def get_alibi_attention_bias(self, seq_len: int, device: torch.device) -> torch.Tensor:
        if (alibi_bias := self.__cache.get("alibi_attention_bias")) is not None and alibi_bias.shape[
            -1
        ] >= seq_len:
            if alibi_bias.device != device:
                alibi_bias = alibi_bias.to(device)
                self.__cache["alibi_attention_bias"] = alibi_bias
            return alibi_bias
        with torch.autocast(device.type, enabled=False):
            alibi_bias = alibi_attention_bias(seq_len, self.config, device)
        self.__cache["alibi_attention_bias"] = alibi_bias
        return alibi_bias

    def forward(
        self,
        input_ids: torch.LongTensor,
        attention_mask: Optional[torch.Tensor] = None,
        attention_bias: Optional[torch.Tensor] = None,
        past_key_values: Optional[Sequence[Tuple[torch.Tensor, torch.Tensor]]] = None,
        use_cache: bool = False,
        last_logits_only: bool = False,
    ) -> OlmoOutput:
        """
        :param input_ids: A tensor of shape `(batch_size, seq_len)`.
        :param attention_mask: A tensor of shape `(batch_size, seq_len)` that indicates
            which input IDs are masked. A `1` value in the mask means that
            the corresponding input ID should *not* be ignored. A `0` means
            that the corresponding input ID is masked.

            This has the same meaning as the `attention_mask` in HuggingFace's `transformers`
            library.
        :param attention_bias: A tensor of shape `(batch_size, 1, seq_len, seq_len)`,
            `(1, 1, seq_len, seq_len)`, or `(seq_len, seq_len)`. This is used
            to introduce causal or other biases.

            If the tensor is a bool or byte tensor, a `True` or `1` at `attention_bias[:, :, i, j]`
            indicates that the i-th element in the sequence is allowed to attend to the j-th
            element in the sequence.

            If the tensor is a float tensor, it will just be added to the attention
            scores before the softmax.

            The default is causal, which corresponds to a lower-diagonal byte matrix of ones.
        :param past_key_values: Pre-computed keys and values for each attention block.
            Can be used to speed up sequential decoding. The `input_ids` which have
            their past given to this model should not be passed as `input_ids` as they have already been computed.
        :param use_cache: If `True`, return key and value tensors for each block.
        :param last_logits_only: If `True`, only compute the logits for the last token of each sequence.
            This can speed up decoding when you only care about the next token.
        """
        if past_key_values:
            assert len(past_key_values) == self.config.n_layers

        batch_size, seq_len = input_ids.size()
        if past_key_values is None:
            past_length = 0
        else:
            past_length = past_key_values[0][0].size(-2)

        # Get embeddings of input.
        # shape: (batch_size, seq_len, d_model)
        x = self.transformer.wte(input_ids)  # type: ignore

        if not (self.config.alibi or self.config.rope):
            # Get positional embeddings.
            # shape: (1, seq_len)
            pos = torch.arange(
                past_length, past_length + seq_len, dtype=torch.long, device=input_ids.device
            ).unsqueeze(0)
            # shape: (1, seq_len, d_model)
            pos_emb = self.transformer.wpe(pos)  # type: ignore
            x = pos_emb + x

        # Add input + positional embeddings and apply dropout.
        # shape: (batch_size, seq_len, d_model)
        x = self.transformer.emb_drop(x)  # type: ignore

        # Transform the attention mask into what the blocks expect.
        if attention_mask is not None:
            # shape: (batch_size, 1, 1, seq_len)
            attention_mask = attention_mask.to(dtype=torch.float).view(batch_size, -1)[:, None, None, :]
            attention_mask = (1.0 - attention_mask) * torch.finfo(attention_mask.dtype).min

        # Merge attention mask with attention bias.
        if (
            attention_bias is not None
            or attention_mask is not None
            or self.config.alibi
            # NOTE (epwalsh): we need to initialize the attn bias in order for attn to work properly
            # with key+value cache. Otherwise `F.scaled_dot_product_attention()` doesn't seem to compute
            # scores correctly.
            or past_key_values is not None
        ):
            if attention_bias is None and self.config.alibi:
                attention_bias = self.get_causal_attention_bias(
                    past_length + seq_len, x.device
                ) + self.get_alibi_attention_bias(past_length + seq_len, x.device)
            elif attention_bias is None:
                attention_bias = self.get_causal_attention_bias(past_length + seq_len, x.device)
            elif attention_bias.dtype in (torch.int8, torch.bool):
                attention_bias = attention_bias.to(dtype=torch.float)
                attention_bias.masked_fill_(attention_bias == 0.0, torch.finfo(attention_bias.dtype).min)

            # Transform to the right shape and data type.
            mask_len = seq_len
            if attention_mask is not None:
                mask_len = attention_mask.shape[-1]
            elif past_key_values is not None:
                mask_len = past_key_values[0][0].shape[-2] + input_ids.shape[-1]
            attention_bias = attention_bias[:, :, :mask_len, :mask_len].to(dtype=torch.float)

            # Add in the masking bias.
            if attention_mask is not None:
                attention_bias = attention_bias + attention_mask
                # Might get -infs after adding attention mask, since dtype.min + dtype.min = -inf.
                # `F.scaled_dot_product_attention()` doesn't handle -inf like you'd expect, instead
                # it can produce NaNs.
                ensure_finite_(attention_bias, check_neg_inf=True, check_pos_inf=False)

        attn_key_values: Optional[List[Tuple[torch.Tensor, torch.Tensor]]] = [] if use_cache else None

        # Apply blocks one-by-one.
<<<<<<< HEAD
        for block, layer_past in zip(
            self.transformer.blocks,  # type: ignore
            past_key_values or [None] * self.config.n_layers,  # type: ignore
        ):
            # shape: (batch_size, seq_len, d_model)
            x, cache = self.__activation_checkpoint_fn(
                block, x, attention_bias=attention_bias, layer_past=layer_past, use_cache=use_cache
            )

            if attn_key_values is not None:
                assert cache is not None
                attn_key_values.append(cache)
=======
        if self.config.block_group_size == 1:
            for block_idx, block in enumerate(self.transformer.blocks):
                layer_past = None if past_key_values is None else past_key_values[block_idx]
                # shape: (batch_size, seq_len, d_model)
                x, cache = block(x, attention_bias=attention_bias, layer_past=layer_past, use_cache=use_cache)
                if attn_key_values is not None:
                    assert cache is not None
                    attn_key_values.append(cache)
        else:
            for group_idx, block_group in enumerate(self.transformer.block_groups):
                layers_past = (
                    None
                    if past_key_values is None
                    else past_key_values[
                        group_idx * self.config.block_group_size : (group_idx + 1) * self.config.block_group_size
                    ]
                )
                x, cache = block_group(
                    x, attention_bias=attention_bias, layers_past=layers_past, use_cache=use_cache
                )
                if attn_key_values is not None:
                    assert cache is not None
                    attn_key_values.extend(cache)
>>>>>>> 558102ef

        if last_logits_only:
            # shape: (batch_size, 1, d_model)
            x = x[:, -1, :].unsqueeze(1)

        # Apply final layer norm.
        # shape: (batch_size, seq_len or 1, d_model)
        x = self.transformer.ln_f(x)  # type: ignore

        # Get logits.
        # shape: (batch_size, seq_len or 1, vocab_size)
        if self.config.weight_tying:
            logits = F.linear(x, self.transformer.wte.weight, None)  # type: ignore
        else:
            logits = self.transformer.ff_out(x)  # type: ignore
        if self.config.scale_logits:
            logits.mul_(1 / math.sqrt(self.config.d_model))

        return OlmoOutput(logits=logits, attn_key_values=attn_key_values)  # type: ignore[arg-type]

    def get_fsdp_wrap_policy(self, wrap_strategy: Optional[FSDPWrapStrategy] = None):
        if wrap_strategy is None:
            return None
        if wrap_strategy == FSDPWrapStrategy.by_block:

            def fsdp_wrap_fn(module, recurse: bool = True, nonwrapped_numel: int = 0):
                del nonwrapped_numel
                if recurse:
                    return True  # always recurse for simplicity
                return isinstance(module, OlmoBlock)

            return fsdp_wrap_fn
        elif wrap_strategy == FSDPWrapStrategy.by_block_group:
            if self.config.block_group_size <= 1:
                raise OlmoConfigurationError(
                    "'by_block_group' FSDP wrapping strategy requires block group size greater than 1"
                )

            def fsdp_wrap_fn(module, recurse: bool = True, nonwrapped_numel: int = 0):
                del nonwrapped_numel
                if recurse:
                    return True  # always recurse for simplicity
                return isinstance(module, OlmoBlockGroup)

            return fsdp_wrap_fn
        elif wrap_strategy == FSDPWrapStrategy.size_based:
            from torch.distributed.fsdp.wrap import size_based_auto_wrap_policy

            return size_based_auto_wrap_policy
        else:
            raise NotImplementedError(wrap_strategy)

    def activation_checkpointing_fn(self, module):
        return isinstance(module, OlmoBlock)

    def num_params(self, include_embedding: bool = True) -> int:
        """
        Get the total number of parameters.
        """
        params = (np for np in self.named_parameters())
        if not include_embedding:
            params = filter(  # type: ignore
                lambda np: ".wte." not in np[0] and ".wpe." not in np[0],
                params,
            )
        return sum(p.numel() for _, p in params)

    @property
    def num_fwd_flops(self):
        if self.__num_fwd_flops:
            return self.__num_fwd_flops
        n_params = self.num_params()
        # the number of parameters is approximately the number of multiply-accumulates (MAC) in the network
        # each MAC has 2 FLOPs - we multiply by 2 ie 2 * n_param
        # this gets us FLOPs / token
        params_flops_per_token = 2 * n_params
        params_flops_per_seq = params_flops_per_token * self.config.max_sequence_length
        # there are 2 FLOPS per mac; there is A=Q*K^T and out=A*V ops (ie mult by 2)
        attn_flops_per_seq = (
            self.config.n_layers * 2 * 2 * (self.config.d_model * (self.config.max_sequence_length**2))
        )
        self.__num_fwd_flops = params_flops_per_seq + attn_flops_per_seq
        return self.__num_fwd_flops

    def generate(
        self,
        input_ids: torch.LongTensor,
        attention_mask: Optional[torch.Tensor] = None,
        attention_bias: Optional[torch.Tensor] = None,
        max_steps: int = 10,
        beam_size: int = 1,
        per_node_beam_size: Optional[int] = None,
        sampler: Optional[Sampler] = None,
        min_steps: Optional[int] = None,
        final_sequence_scorer: Optional[FinalSequenceScorer] = None,
        constraints: Optional[List[Constraint]] = None,
    ) -> OlmoGenerateOutput:
        """
        Generate token IDs using beam search.

        Note that by default ``beam_size`` is set to 1, which is greedy decoding.

        :param input_ids: A tensor of shape `(batch_size, seq_len)`.
        :param attention_mask: A optional tensor of shape `(batch_size, seq_len)`, the same
            as for the forward method.
        :param attention_bias: A tensor of shape
            `(batch_size, 1, seq_len + tokens_to_generate, seq_len + tokens_to_generate)`,
            the same as for the forward method except only one shape is excepted here.

        For an explanation of the other arguments, see the :class:`BeamSearch` class.
        """
        beam_search = BeamSearch(
            self.config.eos_token_id,
            max_steps=max_steps,
            beam_size=beam_size,
            per_node_beam_size=per_node_beam_size,
            sampler=sampler,
            min_steps=min_steps,
            final_sequence_scorer=final_sequence_scorer,
            constraints=constraints,
        )

        # Validate inputs.
        batch_size, seq_len = input_ids.shape
        if attention_mask is not None:
            assert attention_mask.shape == (batch_size, seq_len)
        if attention_bias is not None:
            assert len(attention_bias.shape) == 4
            assert attention_bias.shape[:2] == (batch_size, 1)
            assert (
                seq_len + beam_search.max_steps
                <= attention_bias.shape[2]
                == attention_bias.shape[3]
                <= self.config.max_sequence_length
            )

        tokens_generated = 0

        def flatten_past_key_values(
            past_key_values: List[Tuple[torch.Tensor, torch.Tensor]]
        ) -> Dict[str, torch.Tensor]:
            out = {}
            for i, (key, value) in enumerate(past_key_values):
                out[f"past_key_{i}"] = key
                out[f"past_value_{i}"] = value
            return out

        def unflatten_past_key_values(
            past_key_values: Dict[str, torch.Tensor]
        ) -> List[Tuple[torch.Tensor, torch.Tensor]]:
            out = []
            for i in range(self.config.n_layers):
                past_key = past_key_values[f"past_key_{i}"]
                past_value = past_key_values[f"past_value_{i}"]
                out.append((past_key, past_value))
            return out

        def step(
            last_predictions: torch.Tensor, state: dict[str, torch.Tensor]
        ) -> tuple[torch.Tensor, dict[str, torch.Tensor]]:
            nonlocal tokens_generated

            attention_mask = state.get("attention_mask")
            attention_bias = state.get("attention_bias")

            if tokens_generated > 0:
                past_key_values = unflatten_past_key_values(state)
                input_ids = last_predictions.unsqueeze(1)
                if attention_mask is not None:
                    group_size = input_ids.shape[0]
                    attention_mask = torch.cat((attention_mask, attention_mask.new_ones((group_size, 1))), dim=-1)
            else:
                past_key_values = None
                input_ids = state["input_ids"]

            tokens_generated += 1

            # Run forward pass of model to get logits, then normalize to get log probs.
            output = self(
                input_ids,
                attention_mask=attention_mask,
                attention_bias=attention_bias,
                past_key_values=past_key_values,
                use_cache=True,
                last_logits_only=True,
            )
            log_probs = F.log_softmax(output.logits[:, -1, :], dim=-1)

            # Create new state.
            state = flatten_past_key_values(output.attn_key_values)
            if attention_mask is not None:
                state["attention_mask"] = attention_mask
            if attention_bias is not None:
                state["attention_bias"] = attention_bias

            return log_probs, state

        initial_preds = input_ids.new_zeros((batch_size,))  # This is arbitrary, we won't use this.
        state: dict[str, torch.Tensor] = {"input_ids": input_ids}
        if attention_mask is not None:
            state["attention_mask"] = attention_mask
        if attention_bias is not None:
            state["attention_bias"] = attention_bias
        with torch.no_grad():
            token_ids, scores = beam_search.search(initial_preds, state, step)

        return OlmoGenerateOutput(
            token_ids=token_ids,  # type: ignore[arg-type]
            scores=scores,  # type: ignore[arg-type]
        )

    @classmethod
    def from_checkpoint(
        cls, checkpoint_dir: PathOrStr, device: str = "cpu", checkpoint_type: Optional[CheckpointType] = None
    ) -> Olmo:
        """
        Load an OLMo model from a checkpoint.
        """
        from .util import resource_path

        # Guess checkpoint type.
        if checkpoint_type is None:
            try:
                if resource_path(checkpoint_dir, "model.pt").is_file():
                    checkpoint_type = CheckpointType.unsharded
                else:
                    checkpoint_type = CheckpointType.sharded
            except FileNotFoundError:
                checkpoint_type = CheckpointType.sharded

        # Load config.
        config_path = resource_path(checkpoint_dir, "config.yaml")
        model_config = ModelConfig.load(config_path, key="model", validate_paths=False)

        if checkpoint_type == CheckpointType.unsharded:
            # Initialize model (always on CPU to start with so we don't run out of GPU memory).
            model_config.init_device = "cpu"
            model = Olmo(model_config)

            # Load state dict directly to target device.
            state_dict_path = resource_path(checkpoint_dir, "model.pt")
            state_dict = torch.load(state_dict_path, map_location="cpu")
            model.load_state_dict(model._make_state_dict_compatible(state_dict))
            model = model.to(torch.device(device))
        else:
            from .checkpoint import load_model_state

            # Initialize model on target device. In this case the state dict is loaded in-place
            # so it's not necessary to start on CPU if the target device is a GPU.
            model_config.init_device = device
            model = Olmo(model_config)

            # Load state dict in place.
            load_model_state(checkpoint_dir, model)

        return model.eval()

    def _make_state_dict_compatible(self, state_dict: Dict[str, torch.Tensor]) -> Dict[str, torch.Tensor]:
        import re
        from fnmatch import fnmatch

        # Remove "_fsdp_wrapped_module." prefix from all keys. We don't want this prefix when the model is
        # not wrapped in FSDP. And when the model is wrapped in FSDP, loading this state dict will still work
        # fine without the prefixes. This also simplifies the other steps below.
        for key in list(state_dict.keys()):
            state_dict[key.replace("_fsdp_wrapped_module.", "")] = state_dict.pop(key)

        # For backwards compatibility prior to fixing https://github.com/allenai/LLM/issues/222
        if self.config.block_type == BlockType.sequential:
            for key in list(state_dict.keys()):
                if fnmatch(key, "transformer.*.norm.weight"):
                    tensor = state_dict.pop(key)
                    state_dict[key.replace("norm.weight", "attn_norm.weight")] = tensor
                    state_dict[key.replace("norm.weight", "ff_norm.weight")] = tensor.clone()
                elif fnmatch(key, "transformer.*.norm.bias"):
                    tensor = state_dict.pop(key)
                    state_dict[key.replace("norm.bias", "attn_norm.bias")] = tensor
                    state_dict[key.replace("norm.bias", "ff_norm.bias")] = tensor.clone()

        # For loading a state dict that was saved with a different `block_group_size`.
        if "transformer.block_groups.0.0.attn_out.weight" in state_dict.keys():
            state_dict_block_group_size = len(
                [k for k in state_dict.keys() if fnmatch(k, "transformer.block_groups.0.*.attn_out.weight")]
            )
        else:
            state_dict_block_group_size = 1
        if self.config.block_group_size != state_dict_block_group_size:
            log.info(
                f"Regrouping state dict blocks from group size {state_dict_block_group_size} to "
                f"group size {self.config.block_group_size}"
            )
            # For simplicity we're first going to flatten out the block groups in the state dict (if necessary)
            # and then (re-)group them into the right block sizes.
            if state_dict_block_group_size > 1:
                for key in list(state_dict.keys()):
                    if (m := re.match(r"transformer.block_groups\.(\d+)\.(\d+)\..*", key)) is not None:
                        group_idx, group_block_idx = int(m.group(1)), int(m.group(2))
                        block_idx = (group_idx * state_dict_block_group_size) + group_block_idx
                        state_dict[
                            key.replace(f"block_groups.{group_idx}.{group_block_idx}.", f"blocks.{block_idx}.")
                        ] = state_dict.pop(key)

            if self.config.block_group_size > 1:
                # Group the state dict blocks into the right block size.
                for key in list(state_dict.keys()):
                    if (m := re.match(r"transformer.blocks\.(\d+)\..*", key)) is not None:
                        block_idx = int(m.group(1))
                        group_idx, group_block_idx = (
                            block_idx // self.config.block_group_size,
                            block_idx % self.config.block_group_size,
                        )
                        state_dict[
                            key.replace(f"blocks.{block_idx}.", f"block_groups.{group_idx}.{group_block_idx}.")
                        ] = state_dict.pop(key)

        return state_dict<|MERGE_RESOLUTION|>--- conflicted
+++ resolved
@@ -767,15 +767,13 @@
                     "Embedding size is not a multiple of 128! This could hurt throughput performance.", UserWarning
                 )
 
-<<<<<<< HEAD
         self.__activation_checkpoint_fn: Callable = Olmo.pass_through_fn
-=======
+
         if not (
             0 < self.config.block_group_size <= self.config.n_layers
             and self.config.n_layers % self.config.block_group_size == 0
         ):
             raise OlmoConfigurationError("n layers must be divisible by block group size")
->>>>>>> 558102ef
 
         torch.backends.cuda.enable_flash_sdp(self.config.flash_attention)
         torch.backends.cuda.enable_mem_efficient_sdp(False)  # this is super slow so make sure torch won't use it
@@ -1015,25 +1013,13 @@
         attn_key_values: Optional[List[Tuple[torch.Tensor, torch.Tensor]]] = [] if use_cache else None
 
         # Apply blocks one-by-one.
-<<<<<<< HEAD
-        for block, layer_past in zip(
-            self.transformer.blocks,  # type: ignore
-            past_key_values or [None] * self.config.n_layers,  # type: ignore
-        ):
-            # shape: (batch_size, seq_len, d_model)
-            x, cache = self.__activation_checkpoint_fn(
-                block, x, attention_bias=attention_bias, layer_past=layer_past, use_cache=use_cache
-            )
-
-            if attn_key_values is not None:
-                assert cache is not None
-                attn_key_values.append(cache)
-=======
         if self.config.block_group_size == 1:
             for block_idx, block in enumerate(self.transformer.blocks):
                 layer_past = None if past_key_values is None else past_key_values[block_idx]
                 # shape: (batch_size, seq_len, d_model)
-                x, cache = block(x, attention_bias=attention_bias, layer_past=layer_past, use_cache=use_cache)
+                x, cache = self.__activation_checkpoint_fn(
+                    block, x, attention_bias=attention_bias, layer_past=layer_past, use_cache=use_cache
+                )
                 if attn_key_values is not None:
                     assert cache is not None
                     attn_key_values.append(cache)
@@ -1052,7 +1038,6 @@
                 if attn_key_values is not None:
                     assert cache is not None
                     attn_key_values.extend(cache)
->>>>>>> 558102ef
 
         if last_logits_only:
             # shape: (batch_size, 1, d_model)
